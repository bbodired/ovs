--- conflicted
+++ resolved
@@ -39,12 +39,8 @@
 #include "svec.h"
 #include "timeval.h"
 #include "util.h"
-<<<<<<< HEAD
+#include "vlog.h"
 #include "xfif.h"
-
-=======
->>>>>>> 480ce8ab
-#include "vlog.h"
 
 VLOG_DEFINE_THIS_MODULE(dpctl)
 
