/*
 * Copyright (c) 2009, 2010 Nicira Networks.
 * Distributed under the terms of the GNU GPL version 2.
 *
 * Significant portions of this file may be copied from parts of the Linux
 * kernel, by Linus Torvalds and others.
 */

#include "flow.h"
#include "datapath.h"
#include "table.h"

#include <linux/gfp.h>
#include <linux/slab.h>
#include <linux/mm.h>
#include <asm/pgtable.h>

/**
 * struct tbl - hash table
 * @n_buckets: number of buckets (a power of 2 between %TBL_L1_SIZE and
 * %TBL_MAX_BUCKETS)
 * @buckets: pointer to @n_buckets/%TBL_L1_SIZE pointers to %TBL_L1_SIZE pointers
 * to buckets
 * @rcu: RCU callback structure
 * @obj_destructor: Called on each element when the table is destroyed.
 *
 * The @buckets array is logically an array of pointers to buckets.  It is
 * broken into two levels to avoid the need to kmalloc() any object larger than
 * a single page or to use vmalloc().  @buckets is always nonnull, as is each
 * @buckets[i], but each @buckets[i][j] is nonnull only if the specified hash
 * bucket is nonempty (for 0 <= i < @n_buckets/%TBL_L1_SIZE, 0 <= j <
 * %TBL_L1_SIZE).
 */
struct tbl {
	struct rcu_head rcu;
	unsigned int n_buckets;
	struct tbl_bucket ***buckets;
	unsigned int count;
	void (*obj_destructor)(struct tbl_node *);
};

/**
 * struct tbl_bucket - single bucket within a hash table
 * @rcu: RCU callback structure
 * @n_objs: number of objects in @objs[] array
 * @objs: array of @n_objs pointers to table nodes contained inside objects
 *
 * The expected number of objects per bucket is 1, but this allows for an
 * arbitrary number of collisions.
 */
struct tbl_bucket {
	struct rcu_head rcu;
	unsigned int n_objs;
	struct tbl_node *objs[];
};

static inline int bucket_size(int n_objs)
{
	return sizeof(struct tbl_bucket) + sizeof(struct tbl_node *) * n_objs;
}

static struct tbl_bucket *bucket_alloc(int n_objs)
{
	return kmalloc(bucket_size(n_objs), GFP_KERNEL);
}

static void free_buckets(struct tbl_bucket ***l1, unsigned int n_buckets,
			 void (*free_obj)(struct tbl_node *))
{
	unsigned int i;

	for (i = 0; i < n_buckets >> TBL_L1_BITS; i++) {
		struct tbl_bucket **l2 = l1[i];
		unsigned int j;

		for (j = 0; j < TBL_L1_SIZE; j++) {
			struct tbl_bucket *bucket = l2[j];
			if (!bucket)
				continue;

			if (free_obj) {
				unsigned int k;
				for (k = 0; k < bucket->n_objs; k++)
					free_obj(bucket->objs[k]);
			}
			kfree(bucket);
		}
		free_page((unsigned long)l2);
	}
	kfree(l1);
}

static struct tbl_bucket ***alloc_buckets(unsigned int n_buckets)
{
	struct tbl_bucket ***l1;
	unsigned int i;

	l1 = kmalloc((n_buckets >> TBL_L1_BITS) * sizeof(struct tbl_bucket **),
		     GFP_KERNEL);
	if (!l1)
		return NULL;
	for (i = 0; i < n_buckets >> TBL_L1_BITS; i++) {
		l1[i] = (struct tbl_bucket **)get_zeroed_page(GFP_KERNEL);
		if (!l1[i]) {
			free_buckets(l1, i << TBL_L1_BITS, 0);
			return NULL;
		}
	}
	return l1;
}

/**
 * tbl_create - create and return a new hash table
 * @n_buckets: number of buckets in the new table
 *
 * Creates and returns a new hash table, or %NULL if memory cannot be
 * allocated.  @n_buckets must be a power of 2 in the range %TBL_L1_SIZE to
 * %TBL_MAX_BUCKETS.
 */
struct tbl *tbl_create(unsigned int n_buckets)
{
	struct tbl *table;

	if (!n_buckets)
		n_buckets = TBL_L1_SIZE;

	table = kzalloc(sizeof *table, GFP_KERNEL);
	if (!table)
		goto err;

	table->n_buckets = n_buckets;
	table->buckets = alloc_buckets(n_buckets);
	if (!table->buckets)
		goto err_free_table;

	return table;

err_free_table:
	kfree(table);
err:
	return NULL;
}

/**
 * tbl_destroy - destroy hash table and optionally the objects it contains
 * @table: table to destroy
 * @destructor: function to be called on objects at destruction time
 *
 * If a destructor is null, then the buckets in @table are destroyed
 * but not the objects within those buckets.  This behavior is useful when a
 * table is being replaced by a larger or smaller one without destroying the
 * objects.
 *
 * If a destructor is not null, then it is called on the objects in @table
 * before destroying the buckets.
 */
void tbl_destroy(struct tbl *table, void (*destructor)(struct tbl_node *))
{
	if (!table)
		return;

	free_buckets(table->buckets, table->n_buckets, destructor);
	kfree(table);
}

static void destroy_table_rcu(struct rcu_head *rcu)
{
	struct tbl *table = container_of(rcu, struct tbl, rcu);
	tbl_destroy(table, table->obj_destructor);
}

/**
 * tbl_deferred_destroy - destroy table after a RCU grace period
 * @table: table to destroy
 * @destructor: function to be called on objects at destruction time
 *
 * Calls tbl_destroy() on @table after an RCU grace period. If @destructor is
 * not null it is called on every element before the table is destroyed. */
void tbl_deferred_destroy(struct tbl *table, void (*destructor)(struct tbl_node *))
{
	if (!table)
		return;

	table->obj_destructor = destructor;
	call_rcu(&table->rcu, destroy_table_rcu);
}

static struct tbl_bucket **find_bucket(struct tbl *table, u32 hash)
{
	unsigned int l1 = (hash & (table->n_buckets - 1)) >> TBL_L1_SHIFT;
	unsigned int l2 = hash & ((1 << TBL_L2_BITS) - 1);
	return &table->buckets[l1][l2];
}

<<<<<<< HEAD
static int search_bucket(const struct dp_bucket *bucket, const struct xflow_key *key)
{
	int i;

	for (i = 0; i < bucket->n_flows; i++) {
		struct sw_flow *flow = rcu_dereference(bucket->flows[i]);
		if (!memcmp(&flow->key, key, sizeof(struct xflow_key)))
=======
static int search_bucket(const struct tbl_bucket *bucket, void *target, u32 hash,
			 int (*cmp)(const struct tbl_node *, void *))
{
	int i;

	for (i = 0; i < bucket->n_objs; i++) {
		struct tbl_node *obj = rcu_dereference(bucket->objs[i]);
		if (obj->hash == hash && likely(cmp(obj, target)))
>>>>>>> ca247927
			return i;
	}

	return -1;
}

<<<<<<< HEAD
static struct sw_flow *lookup_flow(struct dp_table *table, u32 hash,
				   const struct xflow_key *key)
=======
/**
 * tbl_lookup - searches hash table for a matching object
 * @table: hash table to search
 * @target: identifier for the object that is being searched for, will be
 * provided as an argument to @cmp when making comparisions
 * @hash: hash of @target
 * @cmp: comparision function to match objects with the given hash, returns
 * nonzero if the objects match, zero otherwise
 *
 * Searches @table for an object identified by @target.  Returns the tbl_node
 * contained in the object if successful, otherwise %NULL.
 */
struct tbl_node *tbl_lookup(struct tbl *table, void *target, u32 hash,
			    int (*cmp)(const struct tbl_node *, void *))
>>>>>>> ca247927
{
	struct tbl_bucket **bucketp = find_bucket(table, hash);
	struct tbl_bucket *bucket = rcu_dereference(*bucketp);
	int index;

	if (!bucket)
		return NULL;

	index = search_bucket(bucket, target, hash, cmp);
	if (index < 0)
		return NULL;

<<<<<<< HEAD
	return bucket->flows[index];
}

static u32 flow_hash(const struct dp_table *table,
		     const struct xflow_key *key)
{
	return jhash2((u32*)key, sizeof *key / sizeof(u32), table->hash_seed);
}

/**
 * dp_table_lookup - searches flow table for a matching flow
 * @table: flow table to search
 * @key: flow key for which to search
 *
 * Searches @table for a flow whose key is equal to @key.  Returns the flow if
 * successful, otherwise %NULL.
 */
struct sw_flow *dp_table_lookup(struct dp_table *table,
				const struct xflow_key *key)
{
	return lookup_flow(table, flow_hash(table, key), key);
}

/**
 * dp_table_foreach - iterate through flow table
=======
	return bucket->objs[index];
}

/**
 * tbl_foreach - iterate through hash table
>>>>>>> ca247927
 * @table: table to iterate
 * @callback: function to call for each entry
 * @aux: Extra data to pass to @callback
 *
 * Iterates through all of the objects in @table in hash order, passing each of
 * them in turn to @callback.  If @callback returns nonzero, this terminates
 * the iteration and tbl_foreach() returns the same value.  Returns 0 if
 * @callback never returns nonzero.
 *
 * This function does not try to intelligently handle the case where @callback
 * adds or removes flows in @table.
 */
int tbl_foreach(struct tbl *table,
		int (*callback)(struct tbl_node *, void *aux), void *aux)
{
	unsigned int i, j, k;
	for (i = 0; i < table->n_buckets >> TBL_L1_BITS; i++) {
		struct tbl_bucket **l2 = table->buckets[i];
		for (j = 0; j < TBL_L1_SIZE; j++) {
			struct tbl_bucket *bucket = rcu_dereference(l2[j]);
			if (!bucket)
				continue;

			for (k = 0; k < bucket->n_objs; k++) {
				int error = (*callback)(bucket->objs[k], aux);
				if (error)
					return error;
			}
		}
	}
	return 0;
}

static int insert_table_flow(struct tbl_node *node, void *new_table_)
{
	struct tbl *new_table = new_table_;
	return tbl_insert(new_table, node, node->hash);
}

/**
 * tbl_expand - create a hash table with more buckets
 * @table: table to expand
 *
 * Creates a new table containing the same objects as @table but with twice
 * as many buckets.  Returns 0 if successful, otherwise a negative error.  The
 * caller should free @table upon success (probably using
 * tbl_deferred_destroy()).
 */
struct tbl *tbl_expand(struct tbl *table)
{
	int err;
	int n_buckets = table->n_buckets * 2;
	struct tbl *new_table;

	if (n_buckets >= TBL_MAX_BUCKETS) {
		err = -ENOSPC;
		goto error;
	}

	err = -ENOMEM;
	new_table = tbl_create(n_buckets);
	if (!new_table)
		goto error;

	if (tbl_foreach(table, insert_table_flow, new_table))
		goto error_free_new_table;

	return new_table;

error_free_new_table:
	tbl_destroy(new_table, NULL);
error:
	return ERR_PTR(err);
}

/**
 * tbl_n_buckets - returns the number of buckets
 * @table: table to examine
 *
 * Returns the number of buckets currently allocated in @table, useful when
 * deciding whether to expand.
 */
int tbl_n_buckets(struct tbl *table)
{
	return table->n_buckets;
}

static void free_bucket_rcu(struct rcu_head *rcu)
{
	struct tbl_bucket *bucket = container_of(rcu, struct tbl_bucket, rcu);
	kfree(bucket);
}

/**
 * tbl_insert - insert object into table
 * @table: table in which to insert object
 * @target: tbl_node contained in object to insert
 * @hash: hash of object to insert
 *
 * The caller must ensure that no object considered to be identical to @target
 * already exists in @table.  Returns 0 or a negative error (currently just
 * -ENOMEM).
 */
int tbl_insert(struct tbl *table, struct tbl_node *target, u32 hash)
{
	struct tbl_bucket **oldp = find_bucket(table, hash);
	struct tbl_bucket *old = *rcu_dereference(oldp);
	unsigned int n = old ? old->n_objs : 0;
	struct tbl_bucket *new = bucket_alloc(n + 1);

	if (!new)
		return -ENOMEM;

	target->hash = hash;

	new->n_objs = n + 1;
	if (old)
		memcpy(new->objs, old->objs, n * sizeof(struct tbl_node *));
	new->objs[n] = target;

	rcu_assign_pointer(*oldp, new);
	if (old)
		call_rcu(&old->rcu, free_bucket_rcu);

	table->count++;

	return 0;
}

/**
 * tbl_delete - remove object from table
 * @table: table from which to remove object
 * @target: tbl_node inside of object to remove
 *
 * The caller must ensure that @target itself is in @table.  (It is not
 * good enough for @table to contain a different object considered identical
 * @target.)
 *
 * Returns 0 or a negative error (currently just -ENOMEM).  Yes, it *is*
 * possible for object deletion to fail due to lack of memory.
 */
int tbl_remove(struct tbl *table, struct tbl_node *target)
{
	struct tbl_bucket **oldp = find_bucket(table, target->hash);
	struct tbl_bucket *old = *rcu_dereference(oldp);
	unsigned int n = old->n_objs;
	struct tbl_bucket *new;

	if (n > 1) {
		unsigned int i;

		new = bucket_alloc(n - 1);
		if (!new)
			return -ENOMEM;

		new->n_objs = 0;
		for (i = 0; i < n; i++) {
			struct tbl_node *obj = old->objs[i];
			if (obj != target)
				new->objs[new->n_objs++] = obj;
		}
		WARN_ON_ONCE(new->n_objs != n - 1);
	} else {
		new = NULL;
	}

	rcu_assign_pointer(*oldp, new);
	call_rcu(&old->rcu, free_bucket_rcu);

	table->count--;

	return 0;
}

/**
 * tbl_count - retrieves the number of stored objects
 * @table: table to count
 *
 * Returns the number of objects that have been inserted into the hash table.
 */
unsigned int tbl_count(struct tbl *table)
{
	return table->count;
}<|MERGE_RESOLUTION|>--- conflicted
+++ resolved
@@ -192,15 +192,6 @@
 	return &table->buckets[l1][l2];
 }
 
-<<<<<<< HEAD
-static int search_bucket(const struct dp_bucket *bucket, const struct xflow_key *key)
-{
-	int i;
-
-	for (i = 0; i < bucket->n_flows; i++) {
-		struct sw_flow *flow = rcu_dereference(bucket->flows[i]);
-		if (!memcmp(&flow->key, key, sizeof(struct xflow_key)))
-=======
 static int search_bucket(const struct tbl_bucket *bucket, void *target, u32 hash,
 			 int (*cmp)(const struct tbl_node *, void *))
 {
@@ -209,17 +200,12 @@
 	for (i = 0; i < bucket->n_objs; i++) {
 		struct tbl_node *obj = rcu_dereference(bucket->objs[i]);
 		if (obj->hash == hash && likely(cmp(obj, target)))
->>>>>>> ca247927
 			return i;
 	}
 
 	return -1;
 }
 
-<<<<<<< HEAD
-static struct sw_flow *lookup_flow(struct dp_table *table, u32 hash,
-				   const struct xflow_key *key)
-=======
 /**
  * tbl_lookup - searches hash table for a matching object
  * @table: hash table to search
@@ -234,7 +220,6 @@
  */
 struct tbl_node *tbl_lookup(struct tbl *table, void *target, u32 hash,
 			    int (*cmp)(const struct tbl_node *, void *))
->>>>>>> ca247927
 {
 	struct tbl_bucket **bucketp = find_bucket(table, hash);
 	struct tbl_bucket *bucket = rcu_dereference(*bucketp);
@@ -247,39 +232,11 @@
 	if (index < 0)
 		return NULL;
 
-<<<<<<< HEAD
-	return bucket->flows[index];
-}
-
-static u32 flow_hash(const struct dp_table *table,
-		     const struct xflow_key *key)
-{
-	return jhash2((u32*)key, sizeof *key / sizeof(u32), table->hash_seed);
-}
-
-/**
- * dp_table_lookup - searches flow table for a matching flow
- * @table: flow table to search
- * @key: flow key for which to search
- *
- * Searches @table for a flow whose key is equal to @key.  Returns the flow if
- * successful, otherwise %NULL.
- */
-struct sw_flow *dp_table_lookup(struct dp_table *table,
-				const struct xflow_key *key)
-{
-	return lookup_flow(table, flow_hash(table, key), key);
-}
-
-/**
- * dp_table_foreach - iterate through flow table
-=======
 	return bucket->objs[index];
 }
 
 /**
  * tbl_foreach - iterate through hash table
->>>>>>> ca247927
  * @table: table to iterate
  * @callback: function to call for each entry
  * @aux: Extra data to pass to @callback
